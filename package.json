--- conflicted
+++ resolved
@@ -56,11 +56,7 @@
     "eslint-plugin-react": "^4.2.3",
     "json-loader": "^0.5.4",
     "mocha": "^2.3.4",
-<<<<<<< HEAD
     "opentracing": "^0.10.6",
-=======
-    "opentracing": "^0.10.5",
->>>>>>> 863c58ec
     "shelljs": "^0.5.3",
     "sprintf-js": "^1.0.3",
     "underscore": "^1.8.3",
